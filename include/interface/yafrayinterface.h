--- conflicted
+++ resolved
@@ -85,10 +85,7 @@
 		virtual void clearAll(); //!< clear the whole environment + scene, i.e. free (hopefully) all memory.
 		virtual void render(colorOutput_t &output, progressBar_t *pb = 0); //!< render the scene...
 		virtual bool startScene(int type=0); //!< start a new scene; Must be called before any of the scene_t related callbacks!
-<<<<<<< HEAD
-=======
 		virtual void setInputGamma(float gammaVal, bool enable);	//deprecated: use setInputColorSpace instead
->>>>>>> 5a3e5edd
 		virtual void abort();
 		virtual paraMap_t* getRenderParameters() { return params; }
 		virtual bool getRenderedImage(colorOutput_t &output); //!< put the rendered image to output
