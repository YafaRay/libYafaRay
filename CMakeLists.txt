project (yafaray)
cmake_minimum_required (VERSION 2.6)

set(CMAKE_MODULE_PATH "${CMAKE_SOURCE_DIR}/CMakeModules")
set(CMAKE_COLOR_MAKEFILE ON)
   
####### Options ########
option(WITH_YF_PY_BINDINGS "Enable the YafaRay Python bindings" ON)
option(WITH_YF_RUBY_BINDINGS "Enable the YafaRay Ruby bindings" OFF)
option(BUILDRELEASE "Enable release mode building of YafaRay" OFF)
option(EMBED_FONT_QT "Embed font for QT GUI (usefull for some buggy QT installations)" OFF)
option(DEBUG_BUILD "Enable debug build mode" OFF)

###### Packages and Definitions #########

# Load a library config file if any
include(CMakeConfig/LibsConfig.txt OPTIONAL)

if(YAF_USER_INCLUDE_DIRS)
	set(CMAKE_INCLUDE_PATH ${YAF_USER_INCLUDE_DIRS} CACHE STRING "Include search directories" FORCE)
endif(YAF_USER_INCLUDE_DIRS)

if(YAF_USER_LIBRARY_DIRS)
	set(CMAKE_LIBRARY_PATH ${YAF_USER_LIBRARY_DIRS} CACHE STRING "Library search directories" FORCE)
endif(YAF_USER_LIBRARY_DIRS)

if(YAF_USER_QT_BIN_DIR AND YAF_USER_SWIG_BIN_DIR)
	set(CMAKE_PROGRAM_PATH ${YAF_USER_QT_BIN_DIR} ${YAF_USER_SWIG_BIN_DIR} CACHE STRING "Executables search directories" FORCE)
endif(YAF_USER_QT_BIN_DIR AND YAF_USER_SWIG_BIN_DIR)

# find the required libs
find_package(ZLIB REQUIRED)
find_package(LibXml2 REQUIRED)
find_package(OpenEXR REQUIRED)
find_package(JPEG REQUIRED)
find_package(PNG REQUIRED)
find_package(TIFF REQUIRED)
find_package(Freetype REQUIRED)
find_package(Threads REQUIRED)
find_package(Qt4 4.4.0 COMPONENTS QtCore QtGui REQUIRED)

# Qt enabling header
include(${QT_USE_FILE})

#check for swig if needed
if (WITH_YF_PY_BINDINGS OR WITH_YF_RUBY_BINDINGS)
	find_package(SWIG REQUIRED)
	set(YAF_SWIG_MIN_VERSION 1.3.36)
	if(NOT SWIG_FOUND)
		message("Swig not found, please install it to build script bindings")
		set(WITH_YF_PY_BINDINGS OFF)
		set(WITH_YF_RUBY_BINDINGS OFF)
	else(NOT SWIG_FOUND)
		if(SWIG_VERSION VERSION_LESS ${YAF_SWIG_MIN_VERSION})
			message("Swig version < ${YAF_SWIG_MIN_VERSION}, please update or bindings can't be built")
			set(WITH_YF_PY_BINDINGS OFF)
			set(WITH_YF_RUBY_BINDINGS OFF)
		endif(SWIG_VERSION VERSION_LESS ${YAF_SWIG_MIN_VERSION})
	endif(NOT SWIG_FOUND)
endif (WITH_YF_PY_BINDINGS OR WITH_YF_RUBY_BINDINGS)

# Python bindings 
if (WITH_YF_PY_BINDINGS)
	find_package(PythonLibs REQUIRED)
	find_package(PythonInterp REQUIRED)
	
	if (NOT PYTHON_LIBRARY OR NOT PYTHON_EXECUTABLE)
		message("Python wasn't found, please install it to build python bindings")
		set(WITH_YF_PY_BINDINGS OFF)
	endif (NOT PYTHON_LIBRARY OR NOT PYTHON_EXECUTABLE)
	
endif (WITH_YF_PY_BINDINGS)

# Ruby bindings TODO: finish Ruby bindings build
if (WITH_YF_RUBY_BINDINGS)
	find_package(Ruby REQUIRED)

	if (NOT SWIG_FOUND OR NOT RUBY_FOUND)
		set(WITH_YF_RUBY_BINDINGS OFF)
	endif (NOT SWIG_FOUND OR NOT RUBY_FOUND)
endif (WITH_YF_RUBY_BINDINGS)

if(DEBUG_BUILD)
	set(CMAKE_BUILD_TYPE Debug CACHE STRING "Build mode" FORCE)
else(DEBUG_BUILD)
	set(CMAKE_BUILD_TYPE Release CACHE STRING "Build mode" FORCE)
endif(DEBUG_BUILD)

# definitions
set(YAF_INCLUDE_DIRS ${CMAKE_SOURCE_DIR} ${CMAKE_SOURCE_DIR}/include ${CMAKE_BINARY_DIR})


if(NOT WIN32)
	# installation directories
	set(YAF_LIB_DIR lib)
	set(YAF_BIN_DIR bin)
	set(YAF_BINDINGS_PY_DIR ${CMAKE_SOURCE_DIR}/bindings/python)
	# build flags
	set(CMAKE_CXX_FLAGS "-Wall" CACHE STRING "Default compiler flags" FORCE)
	set(YAF_CXX_FLAGS_RELEASE "-O3 -ffast-math")
	set(YAF_CXX_FLAGS_DEBUG "-ggdb")
	set(YAF_TARGET_TYPE LIBRARY)
else(NOT WIN32)
	# installation directories
	set(YAF_LIB_DIR winpak)
	set(YAF_BIN_DIR winpak)
	set(YAF_BINDINGS_PY_DIR ${YAF_BIN_DIR}/python)
	# build flags
<<<<<<< HEAD
	if(MINGW)
		set(CMAKE_CXX_FLAGS "-Wall" CACHE STRING "Default compiler flags" FORCE)
		set(YAF_CXX_FLAGS_RELEASE "-O3 -ffast-math")
		set(YAF_CXX_FLAGS_DEBUG "-ggdb")
	else(MINGW)
		set(CMAKE_CXX_FLAGS "/DWIN32 /D_WIN32 /D_USE_MATH_DEFINES /EHsc /MD /nologo" CACHE STRING "Default compiler flags" FORCE)
		set(YAF_CXX_FLAGS_RELEASE "/Ot /Ox")
		set(YAF_CXX_FLAGS_DEBUG "/Zi /GS /RTC1 /Fd")
	endif(MINGW)
=======
	set(CMAKE_CXX_FLAGS "/DWIN32 /D_WIN32 /D_USE_MATH_DEFINES /EHsc /MD /nologo" CACHE STRING "Default compiler flags" FORCE)
	set(YAF_CXX_FLAGS_RELEASE "/Ot /Ox")
	set(YAF_CXX_FLAGS_DEBUG "/Zi /GS /RTC1")
>>>>>>> a6f88938
	set(YAF_TARGET_TYPE ARCHIVE DESTINATION ${CMAKE_BINARY_DIR}/libs RUNTIME)
endif(NOT WIN32)

if(CMAKE_HAVE_PTHREAD_H)
	add_definitions(-DHAVE_PTHREAD)
endif(CMAKE_HAVE_PTHREAD_H)

if(JPEG_FOUND)
	add_definitions(-DHAVE_JPEG)
endif(JPEG_FOUND)

if(PNG_FOUND)
	add_definitions(-DHAVE_PNG)
endif(PNG_FOUND)

if(OPENEXR_FOUND)
	add_definitions(-DHAVE_EXR)
endif(OPENEXR_FOUND)

if(LIBXML2_FOUND)
	add_definitions(-DHAVE_XML)
endif(LIBXML2_FOUND)

if(FREETYPE_FOUND)
	add_definitions(-DHAVE_FREETYPE)
endif(FREETYPE_FOUND)

if(YAF_USER_EXTRA_DEFS)
	add_definitions(${YAF_USER_EXTRA_DEFS})
endif(YAF_USER_EXTRA_DEFS)

include(CMakeConfig/UserConfig.txt OPTIONAL)

if(NOT WIN32)
	set(YAF_PLUGIN_DIR ${YAF_LIB_DIR}/yafaray)
else(NOT WIN32)
	set(YAF_PLUGIN_DIR ${YAF_LIB_DIR}/plugins)
endif(NOT WIN32)

if (USER_INSTALL_PREFFIX)
	set(CMAKE_INSTALL_PREFIX ${USER_INSTALL_PREFFIX})
endif (USER_INSTALL_PREFFIX)

if (USER_RELFLAGS)
	set(CMAKE_CXX_FLAGS_RELEASE "${YAF_CXX_FLAGS_RELEASE} ${USER_RELFLAGS}" CACHE STRING "Release compiler flags" FORCE)
else (USER_RELFLAGS)
	set(CMAKE_CXX_FLAGS_RELEASE "${YAF_CXX_FLAGS_RELEASE}" CACHE STRING "Release compiler flags" FORCE)
endif (USER_RELFLAGS)

if (USER_DBGFLAGS)
	set(CMAKE_CXX_FLAGS_DEBUG "${YAF_CXX_FLAGS_DEBUG} ${USER_DEBUG}" CACHE STRING "Debug compiler flags" FORCE)
else (USER_DBGFLAGS)
	set(CMAKE_CXX_FLAGS_DEBUG "${YAF_CXX_FLAGS_DEBUG}" CACHE STRING "Debug compiler flags" FORCE)
endif (USER_DBGFLAGS)

if (BUILDRELEASE)
	add_definitions(-DRELEASE)
endif (BUILDRELEASE)

add_subdirectory(src)

if (WITH_YF_PY_BINDINGS)
	include(${SWIG_USE_FILE})
	add_subdirectory(bindings)
endif (WITH_YF_PY_BINDINGS)

include(CMakeConfig/GenConfHeaders.txt)
<|MERGE_RESOLUTION|>--- conflicted
+++ resolved
@@ -106,7 +106,6 @@
 	set(YAF_BIN_DIR winpak)
 	set(YAF_BINDINGS_PY_DIR ${YAF_BIN_DIR}/python)
 	# build flags
-<<<<<<< HEAD
 	if(MINGW)
 		set(CMAKE_CXX_FLAGS "-Wall" CACHE STRING "Default compiler flags" FORCE)
 		set(YAF_CXX_FLAGS_RELEASE "-O3 -ffast-math")
@@ -114,13 +113,8 @@
 	else(MINGW)
 		set(CMAKE_CXX_FLAGS "/DWIN32 /D_WIN32 /D_USE_MATH_DEFINES /EHsc /MD /nologo" CACHE STRING "Default compiler flags" FORCE)
 		set(YAF_CXX_FLAGS_RELEASE "/Ot /Ox")
-		set(YAF_CXX_FLAGS_DEBUG "/Zi /GS /RTC1 /Fd")
+		set(YAF_CXX_FLAGS_DEBUG "/Zi /GS /RTC1")
 	endif(MINGW)
-=======
-	set(CMAKE_CXX_FLAGS "/DWIN32 /D_WIN32 /D_USE_MATH_DEFINES /EHsc /MD /nologo" CACHE STRING "Default compiler flags" FORCE)
-	set(YAF_CXX_FLAGS_RELEASE "/Ot /Ox")
-	set(YAF_CXX_FLAGS_DEBUG "/Zi /GS /RTC1")
->>>>>>> a6f88938
 	set(YAF_TARGET_TYPE ARCHIVE DESTINATION ${CMAKE_BINARY_DIR}/libs RUNTIME)
 endif(NOT WIN32)
 
