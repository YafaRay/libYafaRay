--- conflicted
+++ resolved
@@ -217,16 +217,7 @@
 	nPasses = numPasses;
 }
 
-<<<<<<< HEAD
-void imageFilm_t::nextPass(int numView, bool adaptive_AA, std::string integratorName)
-=======
-void imageFilm_t::initDepthMap()
-{
-	if(!depthMap) depthMap = new gray2DImage_t(w, h);
-	else depthMap->clear();
-}
-int imageFilm_t::nextPass(bool adaptive_AA, std::string integratorName)
->>>>>>> 9f7ce74b
+int imageFilm_t::nextPass(int numView, bool adaptive_AA, std::string integratorName)
 {
 	int n_resample=0;
 
