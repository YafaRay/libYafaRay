--- conflicted
+++ resolved
@@ -136,11 +136,7 @@
 {
 	std::stringstream passString;
 	imageFilm = image;
-<<<<<<< HEAD
 	scene->getAAParameters(AA_samples, AA_passes, AA_inc_samples, AA_threshold, AA_resampled_floor, AA_sample_multiplier_factor, AA_light_sample_multiplier_factor, AA_indirect_sample_multiplier_factor, AA_detect_color_noise, AA_dark_threshold_factor, AA_variance_edge_size, AA_variance_pixels, AA_clamp_samples, AA_clamp_indirect);
-=======
-	scene->getAAParameters(AA_samples, AA_passes, AA_inc_samples, AA_threshold, AA_resampled_floor);
->>>>>>> c112d3e2
 	iAA_passes = 1.f / (float) AA_passes;
 
 	AA_sample_multiplier = 1.f;
@@ -153,7 +149,6 @@
 	if(getLightGroupFilter() > 0) Y_INFO << integratorName << ": Rendering only lights from light group: " << getLightGroupFilter() << yendl;
 	Y_INFO << integratorName << ": Min. " << AA_samples << " samples" << yendl;
 	Y_INFO << integratorName << ": "<< AA_inc_samples << " per additional pass" << yendl;
-<<<<<<< HEAD
 	Y_INFO << integratorName << ": Resampled pixels floor: "<< AA_resampled_floor << "% (" << AA_resampled_floor_pixels << " pixels)" << yendl;
 	Y_INFO << integratorName << ": AA_sample_multiplier_factor: "<< AA_sample_multiplier_factor << yendl;
 	Y_INFO << integratorName << ": AA_light_sample_multiplier_factor: "<< AA_light_sample_multiplier_factor << yendl;
@@ -164,9 +159,6 @@
 	Y_INFO << integratorName << ": AA_variance_pixels: "<< AA_variance_pixels << yendl;
 	Y_INFO << integratorName << ": AA_clamp_samples: "<< AA_clamp_samples << yendl;
 	Y_INFO << integratorName << ": AA_clamp_indirect: "<< AA_clamp_indirect << yendl;
-=======
-	Y_INFO << integratorName << ": Resampled pixels floor: "<< AA_resampled_floor << yendl;
->>>>>>> c112d3e2
 	Y_INFO << integratorName << ": Max. " << AA_samples + std::max(0,AA_passes-1) * AA_inc_samples << " total samples" << yendl;
 	passString << "Rendering pass 1 of " << std::max(1, AA_passes) << "...";
 	Y_INFO << integratorName << ": " << passString.str() << yendl;
@@ -184,13 +176,9 @@
 	maxDepth = 0.f;
 	minDepth = 1e38f;
 
-<<<<<<< HEAD
+	diffRaysEnabled = false;	//always false for now, reserved for future motion blur and interference features
+
 	if(imageFilm->passEnabled(PASS_YAF_Z_DEPTH_NORM) || imageFilm->passEnabled(PASS_YAF_MIST)) precalcDepths();
-=======
-	diffRaysEnabled = false;	//always false for now, reserved for future motion blur and interference features
-
-	if(scene->doDepth() && scene->normalizedDepth()) precalcDepths();
->>>>>>> c112d3e2
 
 	preRender();
 
@@ -211,7 +199,6 @@
 		Y_INFO << integratorName << ": Sample multiplier = " << AA_sample_multiplier << ", Light Sample multiplier = " << AA_light_sample_multiplier << ", Indirect Sample multiplier = " << AA_indirect_sample_multiplier << yendl;
 		
 		imageFilm->setAAThreshold(AA_threshold);
-<<<<<<< HEAD
 		imageFilm->setAANoiseParams(AA_detect_color_noise, AA_dark_threshold_factor, AA_variance_edge_size, AA_variance_pixels, AA_clamp_samples);
 
 		int resampled_pixels = imageFilm->nextPass(numView, true, integratorName);
@@ -227,15 +214,6 @@
 			AA_threshold *= (1.f - 0.1f * AA_variation_ratio);
 			
 			Y_INFO << integratorName << ": Resampled pixels (" << resampled_pixels << ") below the floor (" << AA_resampled_floor_pixels << "): new AA Threshold (-" << AA_variation_ratio * 0.1f * 100.f << "%) for next pass = " << AA_threshold << yendl;
-=======
-		int resampled_pixels = imageFilm->nextPass(true, integratorName);
-		renderPass(AA_inc_samples, AA_samples + (i-1)*AA_inc_samples, true);
-
-		if(resampled_pixels < AA_resampled_floor)
-		{
-			AA_threshold *= 0.9f;
-			Y_INFO << integratorName << ": Resampled pixels (" << resampled_pixels << ") below the floor (" << AA_resampled_floor << "): new AA Threshold for next pass = " << AA_threshold << yendl;
->>>>>>> c112d3e2
 		} 
 	}
 	maxDepth = 0.f;
@@ -372,17 +350,6 @@
 					imageFilm->addSample(tmpPassesZero, j, i, dx, dy, &a, sample, AA_pass_number, inv_AA_max_possible_samples);
 					continue;
 				}
-<<<<<<< HEAD
-				//setup ray differentials
-				d_ray = camera->shootRay(j+1+dx, i+dy, lens_u, lens_v, wt_dummy);
-				c_ray.xfrom = d_ray.from;
-				c_ray.xdir = d_ray.dir;
-				d_ray = camera->shootRay(j+dx, i+1+dy, lens_u, lens_v, wt_dummy);
-				c_ray.yfrom = d_ray.from;
-				c_ray.ydir = d_ray.dir;
-				c_ray.time = rstate.time;
-				c_ray.hasDifferentials = true;
-=======
 				if(diffRaysEnabled)
 				{
 					//setup ray differentials
@@ -395,14 +362,6 @@
 					c_ray.time = rstate.time;
 					c_ray.hasDifferentials = true;
 				}
-
-				colorA_t col = integrate(rstate, c_ray);
-				imageFilm->addSample(wt * col, j, i, dx, dy, &a);
-
-				if(do_depth)
-				{
-					float depth = 0.f;
->>>>>>> c112d3e2
 
 				colorPasses(PASS_YAF_COMBINED) = integrate(rstate, c_ray, colorPasses);
 				
