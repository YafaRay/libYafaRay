--- conflicted
+++ resolved
@@ -47,7 +47,7 @@
 		virtual void getSpecular(const renderState_t &state, const surfacePoint_t &sp, const vector3d_t &wo,
 								 bool &refl, bool &refr, vector3d_t *const dir, color_t *const col)const;
 		static material_t* factory(paraMap_t &, std::list< paraMap_t > &, renderEnvironment_t &);
-<<<<<<< HEAD
+
         virtual color_t getDiffuseColor(const renderState_t &state) const
         {
 			MDat_t *dat = (MDat_t *)state.userdata;
@@ -70,8 +70,6 @@
 
             return (mMirrorShader ? mMirrorShader->getScalar(stack) : mMirrorStrength) * (mMirrorColorShader ? mMirrorColorShader->getColor(stack) : mirror_color);
         }
-=======
->>>>>>> 989ca89b
 
 		struct MDat_t
 		{
@@ -521,11 +519,8 @@
 	const std::string *name=0;
 	std::string sVisibility = "normal";
 	visibility_t visibility = NORMAL_VISIBLE;
-<<<<<<< HEAD
 	int mat_pass_index = 0;
-=======
 	bool receive_shadows = true;
->>>>>>> 989ca89b
 
 	params.getParam("color", col);
 	params.getParam("diffuse_color", dcol);
@@ -551,15 +546,10 @@
 	if(ior == 1.f) ior = 1.0000001f;
 
 	coatedGlossyMat_t *mat = new coatedGlossyMat_t(col, dcol, mirCol, mirrorStrength, refl, diff, ior, exponent, as_diff, visibility);
-<<<<<<< HEAD
 
 	mat->setMaterialIndex(mat_pass_index);
-
-=======
-	
 	mat->mReceiveShadows = receive_shadows;
-	
->>>>>>> 989ca89b
+
 	if(aniso)
 	{
 		double e_u=50.0, e_v=50.0;
