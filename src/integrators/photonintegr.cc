--- conflicted
+++ resolved
@@ -923,21 +923,16 @@
 	}
 	else //nothing hit, return background
 	{
-<<<<<<< HEAD
 		if(background && !transpRefractedBackground)
 		{
 			col += colorPasses.probe_set(PASS_YAF_ENV, (*background)(ray, state, false), state.raylevel == 0);
 		}
-=======
-		if(background && !transpRefractedBackground) col += (*background)(ray, state, false);
->>>>>>> c112d3e2
 	}
 	
 	state.userdata = o_udat;
 	state.includeLights = oldIncludeLights;
 	
 	color_t colVolTransmittance = scene->volIntegrator->transmittance(state, ray);
-<<<<<<< HEAD
 	color_t colVolIntegration = scene->volIntegrator->integrate(state, ray, colorPasses);
 
 	if(transpBackground) alpha = std::max(alpha, 1.f-colVolTransmittance.R);
@@ -945,12 +940,6 @@
 	colorPasses.probe_set(PASS_YAF_VOLUME_TRANSMITTANCE, colVolTransmittance);
 	colorPasses.probe_set(PASS_YAF_VOLUME_INTEGRATION, colVolIntegration);
 		
-=======
-	color_t colVolIntegration = scene->volIntegrator->integrate(state, ray);
-
-	if(transpBackground) alpha = std::max(alpha, 1.f-colVolTransmittance.R);
-	
->>>>>>> c112d3e2
 	col = (col * colVolTransmittance) + colVolIntegration;
 	
 	return colorA_t(col, alpha);
@@ -973,13 +962,10 @@
 	float dsRad=0.1;
 	float cRad=0.01;
 	float gatherDist=0.2;
-<<<<<<< HEAD
 	bool do_AO=false;
 	int AO_samples = 32;
 	double AO_dist = 1.0;
 	color_t AO_col(1.f);
-=======
->>>>>>> c112d3e2
 	bool bg_transp = false;
 	bool bg_transp_refract = false;
 	
