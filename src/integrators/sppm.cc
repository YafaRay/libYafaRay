--- conflicted
+++ resolved
@@ -163,24 +163,7 @@
 				int index = i*camera->resX() + j;
 				HitPoint &hp = hitPoints[index];
 
-<<<<<<< HEAD
-				GatherInfo gInfo = traceGatherRay(rstate, c_ray, hp, colorPasses); // L_o
-				colorPasses.probe_set(PASS_YAF_SURFACE_INTEGRATION, gInfo.constantRandiance);
-				//needed fix for a volumetric boundary alpha issue because
-				// when col.A = T.A * L_o.A + L_v.A, col.A amount is > 1.0
-				colorA_t volTransmitt = scene->volIntegrator->transmittance(rstate, c_ray);
-				gInfo.photonFlux *= volTransmitt;
-				colorPasses.probe_set(PASS_YAF_VOLUME_TRANSMITTANCE, volTransmitt);
-				
-				colorA_t volIntegrate = scene->volIntegrator->integrate(rstate, c_ray, colorPasses); // Now using it to simulate for volIntegrator not using PPM, need more tests
-				colorPasses.probe_set(PASS_YAF_VOLUME_INTEGRATION, volIntegrate);
-				
-				volIntegrate.A = 1.f - volTransmitt.A;
-				gInfo.constantRandiance *= volTransmitt; // T
-				gInfo.constantRandiance += volIntegrate; // L_v
-=======
-				GatherInfo gInfo = traceGatherRay(rstate, c_ray, hp); // L_o
->>>>>>> 0451d94f
+				GatherInfo gInfo = traceGatherRay(rstate, c_ray, hp, colorPasses);
 				hp.constantRandiance += gInfo.constantRandiance; // accumulate the constant radiance for later usage.
 
 				// progressive refinement
@@ -1007,10 +990,13 @@
 	state.includeLights = oldIncludeLights;
 
 	colorA_t colVolTransmittance = scene->volIntegrator->transmittance(state, ray);
-	colorA_t colVolIntegration = scene->volIntegrator->integrate(state, ray);
+	colorA_t colVolIntegration = scene->volIntegrator->integrate(state, ray, colorPasses);
 
 	if(transpBackground) alpha = std::max(alpha, 1.f-colVolTransmittance.R);
-	
+
+	colorPasses.probe_set(PASS_YAF_VOLUME_TRANSMITTANCE, colVolTransmittance);
+	colorPasses.probe_set(PASS_YAF_VOLUME_INTEGRATION, colVolIntegration);
+		
 	gInfo.constantRandiance = (gInfo.constantRandiance * colVolTransmittance) + colVolIntegration;
 
 	gInfo.constantRandiance.A = alpha; // a small trick for just hold the alpha value.
